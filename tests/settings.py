--- conflicted
+++ resolved
@@ -2,13 +2,8 @@
 # This file is part of Cuckoo Sandbox - http://www.cuckoosandbox.org
 # See the file 'docs/LICENSE' for copying permission.
 
-<<<<<<< HEAD
-=======
-import pymongo
-
 from django.template.base import TemplateSyntaxError
 
->>>>>>> 55bb75f1
 from cuckoo.misc import cwd
 
 class InvalidString(str):
@@ -66,17 +61,7 @@
             "string_if_invalid": InvalidString("%s"),
         },
     },
-<<<<<<< HEAD
-]
-=======
 ]
 
-# Test database.
-MONGO = pymongo.MongoClient("localhost", 27017)["cuckootest"]
-
-# No ElasticSearch enabled.
-ELASTIC = None
-
 # Enable debug mode.
-DEBUG = True
->>>>>>> 55bb75f1
+DEBUG = True